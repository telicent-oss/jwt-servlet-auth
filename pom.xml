<?xml version="1.0" encoding="UTF-8"?>
<project xmlns="http://maven.apache.org/POM/4.0.0" xmlns:xsi="http://www.w3.org/2001/XMLSchema-instance" xsi:schemaLocation="http://maven.apache.org/POM/4.0.0 http://maven.apache.org/xsd/maven-4.0.0.xsd">
    <modelVersion>4.0.0</modelVersion>

    <groupId>io.telicent.public</groupId>
    <artifactId>jwt-servlet-auth-parent</artifactId>
    <version>2.1.0-SNAPSHOT</version>
    <modules>
        <module>jwt-servlet-auth-core</module>
        <module>jwt-servlet-auth-jaxrs3</module>
        <module>jwt-servlet-auth-servlet3</module>
        <module>jwt-servlet-auth-servlet5</module>
        <module>jwt-servlet-auth-aws</module>
        <module>jwt-servlet-auth-integration-tests</module>
        <module>jwt-servlet-auth-benchmarks</module>
    </modules>
    <packaging>pom</packaging>
    <name>Telicent - JWT Servlet Auth - Parent</name>
    <description>Provides a set of libraries for doing JSON Web Token (JWT) based authentication across different Java
        Servlet runtimes
    </description>
    <url>https://github.com/telicent-oss/jwt-servlet-auth</url>

    <developers>
        <developer>
            <name>Telicent Developers</name>
            <email>opensource@telicent.io</email>
            <organization>Telicent Ltd</organization>
            <organizationUrl>https://telicent.io</organizationUrl>
        </developer>
    </developers>

    <licenses>
        <license>
            <name>Apache-2.0</name>
            <url>https://www.apache.org/licenses/LICENSE-2.0.txt</url>
            <distribution>repo</distribution>
            <comments>A business-friendly OSS license</comments>
        </license>
    </licenses>

    <distributionManagement>
        <snapshotRepository>
            <id>central</id>
            <name>Maven Central Snapshots</name>
            <url>https://central.sonatype.com/repository/maven-snapshots/</url>
        </snapshotRepository>
    </distributionManagement>

    <scm>
        <connection>scm:git:https://github.com/telicent-oss/jwt-servlet-auth</connection>
        <developerConnection>scm:git:ssh://git@github.com/telicent-oss/jwt-servlet-auth</developerConnection>
        <url>https://github.com/telicent-oss/jwt-servlet-auth</url>
        <tag>HEAD</tag>
    </scm>

    <properties>
        <!--
        Compiler Configuration
        -->
        <jdk.version>17</jdk.version>
        <project.build.sourceEncoding>UTF-8</project.build.sourceEncoding>

        <!-- License Plugin Configuration -->
        <!--
        Note that all sub-modules need to declare this appropriately as well so that the plugin can correctly find
        the header.txt file in this top directory even when run on a sub-module -->
        <license.header.path>${project.basedir}</license.header.path>

        <!-- Code Coverage Configuration -->
        <!--
        Controls the minimum code coverage ratio that modules which have opted into code coverage enforcement are
        required to meet.  If a sub-module wants to increase/decrease this value they can do so by redefining this
        property in their pom.xml
        -->
        <coverage.minimum>0.8</coverage.minimum>
        <coverage.skip>false</coverage.skip>

        <!-- Plugin Versions -->
        <plugin.central>0.9.0</plugin.central>
        <plugin.clean>3.1.0</plugin.clean>
        <plugin.compiler>3.14.1</plugin.compiler>
        <plugin.cyclonedx>2.9.1</plugin.cyclonedx>
        <plugin.dependency>3.9.0</plugin.dependency>
        <plugin.enforcer>3.6.2</plugin.enforcer>
        <plugin.jacoco>0.8.14</plugin.jacoco>
        <plugin.jar>3.5.0</plugin.jar>
        <plugin.javadoc>3.12.0</plugin.javadoc>
        <plugin.license>5.0.0</plugin.license>
        <plugin.nexus>1.7.0</plugin.nexus>
        <plugin.release>3.3.1</plugin.release>
        <plugin.shade>3.2.4</plugin.shade>
        <plugin.source>3.4.0</plugin.source>
        <plugin.surefire>3.5.4</plugin.surefire>
        <plugin.versions>2.20.1</plugin.versions>

        <!-- Dependency Versions -->
        <dependency.annotations2>3.0.0</dependency.annotations2>
        <dependency.caffeine>3.2.3</dependency.caffeine>
        <dependency.commons-io>2.21.0</dependency.commons-io>
        <dependency.commons-lang>3.20.0</dependency.commons-lang>
        <dependency.jackson>2.20.1</dependency.jackson>
        <dependency.jackson-annotations>2.20</dependency.jackson-annotations>
        <dependency.jaxrs3>3.0.0</dependency.jaxrs3>
        <dependency.jaxrs31>3.1.0</dependency.jaxrs31>
        <dependency.jersey3>3.1.11</dependency.jersey3>
        <dependency.jjwt>0.13.0</dependency.jjwt>
        <dependency.jetty12>12.1.5</dependency.jetty12>
<<<<<<< HEAD
        <dependency.jmh>1.37</dependency.jmh>
        <dependency.mockito>5.20.0</dependency.mockito>
=======
        <dependency.mockito>5.21.0</dependency.mockito>
>>>>>>> ba75561b
        <dependency.servlet3>3.1.0</dependency.servlet3>
        <dependency.servlet5>5.0.0</dependency.servlet5>
        <dependency.slf4j>2.0.17</dependency.slf4j>
        <dependency.testng>7.11.0</dependency.testng>
    </properties>

    <dependencies>
        <!-- TestNG and Mockito for testing -->
        <dependency>
            <groupId>org.testng</groupId>
            <artifactId>testng</artifactId>
            <scope>test</scope>
        </dependency>

        <dependency>
            <groupId>org.mockito</groupId>
            <artifactId>mockito-core</artifactId>
            <scope>test</scope>
        </dependency>
    </dependencies>

    <dependencyManagement>
        <dependencies>
            <!-- Servlet Dependencies -->
            <dependency>
                <groupId>jakarta.servlet</groupId>
                <artifactId>jakarta.servlet-api</artifactId>
                <version>${dependency.servlet5}</version>
            </dependency>
            <dependency>
                <groupId>javax.servlet</groupId>
                <artifactId>javax.servlet-api</artifactId>
                <version>${dependency.servlet3}</version>
            </dependency>

            <!-- JAX-RS Dependencies -->
            <dependency>
                <groupId>jakarta.ws.rs</groupId>
                <artifactId>jakarta.ws.rs-api</artifactId>
                <version>${dependency.jaxrs3}</version>
            </dependency>
            <dependency>
                <groupId>jakarta.annotation</groupId>
                <artifactId>jakarta.annotation-api</artifactId>
                <version>${dependency.annotations2}</version>
            </dependency>

            <!-- JWT Related Dependencies -->
            <dependency>
                <groupId>io.jsonwebtoken</groupId>
                <artifactId>jjwt-api</artifactId>
                <version>${dependency.jjwt}</version>
            </dependency>
            <dependency>
                <groupId>io.jsonwebtoken</groupId>
                <artifactId>jjwt-impl</artifactId>
                <version>${dependency.jjwt}</version>
                <scope>runtime</scope>
            </dependency>
            <dependency>
                <groupId>io.jsonwebtoken</groupId>
                <artifactId>jjwt-jackson</artifactId>
                <version>${dependency.jjwt}</version>
                <scope>runtime</scope>
            </dependency>
            <!--
            NB: The jjwt library provides compatibility back to JDK 8 which means using rather old Jackson versions

            This can lead to runtime dependency conflicts if an application that depends on these libraries also has its
            own dependency on Jackson.  By explicitly declaring modern Jackson versions we aim to avoid this.
            -->
            <dependency>
                <groupId>com.fasterxml.jackson.core</groupId>
                <artifactId>jackson-core</artifactId>
                <version>${dependency.jackson}</version>
            </dependency>
            <dependency>
                <groupId>com.fasterxml.jackson.core</groupId>
                <artifactId>jackson-databind</artifactId>
                <version>${dependency.jackson}</version>
            </dependency>
            <dependency>
                <groupId>com.fasterxml.jackson.core</groupId>
                <artifactId>jackson-annotations</artifactId>
                <version>${dependency.jackson-annotations}</version>
            </dependency>

            <!-- Caffeine for caching -->
            <dependency>
                <groupId>com.github.ben-manes.caffeine</groupId>
                <artifactId>caffeine</artifactId>
                <version>${dependency.caffeine}</version>
            </dependency>

            <!-- Need a JAX-RS runtime for testing -->
            <dependency>
                <groupId>org.glassfish.jersey.containers</groupId>
                <artifactId>jersey-container-grizzly2-servlet</artifactId>
                <version>${dependency.jersey3}</version>
                <scope>test</scope>
            </dependency>

            <!-- TestNG and Mockito for testing -->
            <dependency>
                <groupId>org.testng</groupId>
                <artifactId>testng</artifactId>
                <version>${dependency.testng}</version>
                <scope>test</scope>
            </dependency>

            <dependency>
                <groupId>org.mockito</groupId>
                <artifactId>mockito-core</artifactId>
                <version>${dependency.mockito}</version>
                <scope>test</scope>
            </dependency>

            <!--
            SLF4J
            -->
            <dependency>
                <groupId>org.slf4j</groupId>
                <artifactId>slf4j-api</artifactId>
                <version>${dependency.slf4j}</version>
            </dependency>

            <!-- Apache Commons Libraries for Utilities -->
            <dependency>
                <groupId>org.apache.commons</groupId>
                <artifactId>commons-lang3</artifactId>
                <version>${dependency.commons-lang}</version>
            </dependency>
            <dependency>
                <groupId>commons-io</groupId>
                <artifactId>commons-io</artifactId>
                <version>${dependency.commons-io}</version>
            </dependency>

            <!-- Benchmarking tests dependencies-->
            <dependency>
                <groupId>org.openjdk.jmh</groupId>
                <artifactId>jmh-core</artifactId>
                <version>${dependency.jmh}</version>
<!--                <scope>test</scope>-->
            </dependency>

            <dependency>
                <groupId>org.openjdk.jmh</groupId>
                <artifactId>jmh-generator-annprocess</artifactId>
                <version>${dependency.jmh}</version>
<!--                <scope>test</scope>-->
            </dependency>
        </dependencies>

    </dependencyManagement>

    <build>

        <plugins>
            <!-- Enforcer Plugin -->
            <plugin>
                <groupId>org.apache.maven.plugins</groupId>
                <artifactId>maven-enforcer-plugin</artifactId>
                <version>${plugin.enforcer}</version>
                <executions>
                    <execution>
                        <id>enforce-versions</id>
                        <goals>
                            <goal>enforce</goal>
                        </goals>
                        <configuration>
                            <rules>
                                <requireMavenVersion>
                                    <version>3.8.1</version>
                                </requireMavenVersion>
                                <requireJavaVersion>
                                    <version>17,</version>
                                </requireJavaVersion>
                            </rules>
                        </configuration>
                    </execution>
                </executions>
            </plugin>

            <!-- License Plugin -->
            <plugin>
                <groupId>com.mycila</groupId>
                <artifactId>license-maven-plugin</artifactId>
                <version>${plugin.license}</version>
                <configuration>
                    <failIfMissing>true</failIfMissing>
                    <aggregate>false</aggregate>
                    <useDefaultMapping>true</useDefaultMapping>
                    <strictCheck>true</strictCheck>
                    <licenseSets>
                        <licenseSet>
                            <header>${license.header.path}/header.txt</header>
                            <excludes>
                                <exclude>header.txt</exclude>
                                <exclude>pom.xml</exclude>
                                <exclude>NOTICE</exclude>
                                <exclude>**/pom.xml</exclude>
                                <exclude>.github/**/*</exclude>
                                <exclude>**/*.key</exclude>
                                <exclude>**/*.pem</exclude>
                                <exclude>.trivy/**</exclude>
                            </excludes>
                        </licenseSet>
                    </licenseSets>
                    <mapping>
                        <java>JAVADOC_STYLE</java>
                    </mapping>
                </configuration>
                <executions>
                    <execution>
                        <phase>validate</phase>
                        <goals>
                            <goal>check</goal>
                        </goals>
                    </execution>
                </executions>
            </plugin>

            <!-- Compiler Plugin -->
            <plugin>
                <groupId>org.apache.maven.plugins</groupId>
                <artifactId>maven-compiler-plugin</artifactId>
                <version>${plugin.compiler}</version>
                <configuration>
                    <source>${jdk.version}</source>
                    <target>${jdk.version}</target>
                    <release>${jdk.version}</release>
                </configuration>
            </plugin>

            <!-- JAR Plugin -->
            <plugin>
                <groupId>org.apache.maven.plugins</groupId>
                <artifactId>maven-jar-plugin</artifactId>
                <version>${plugin.jar}</version>
                <executions>
                    <execution>
                        <id>create-test-jar</id>
                        <goals>
                            <goal>test-jar</goal>
                        </goals>
                    </execution>
                </executions>
            </plugin>

            <!-- Source Plugin -->
            <plugin>
                <groupId>org.apache.maven.plugins</groupId>
                <artifactId>maven-source-plugin</artifactId>
                <version>${plugin.source}</version>
                <executions>
                    <execution>
                        <id>attach-sources</id>
                        <phase>package</phase>
                        <goals>
                            <goal>jar</goal>
                            <goal>test-jar</goal>
                        </goals>
                    </execution>
                </executions>
            </plugin>

            <!-- Javadoc Plugin -->
            <plugin>
                <groupId>org.apache.maven.plugins</groupId>
                <artifactId>maven-javadoc-plugin</artifactId>
                <version>${plugin.javadoc}</version>
                <configuration />
                <executions>
                    <execution>
                        <goals>
                            <goal>javadoc</goal>
                            <goal>jar</goal>
                        </goals>
                        <phase>package</phase>
                    </execution>
                </executions>
            </plugin>

            <!-- Surefire Plugin -->
            <plugin>
                <groupId>org.apache.maven.plugins</groupId>
                <artifactId>maven-surefire-plugin</artifactId>
                <version>${plugin.surefire}</version>
                <configuration>
                    <includes>
                        <include>**/Test*.java</include>
                    </includes>
                    <argLine>@{argLine} -javaagent:${org.mockito:mockito-core:jar} -XX:+EnableDynamicAgentLoading -Xshare:off</argLine>
                </configuration>
            </plugin>
            <plugin>
                <groupId>org.apache.maven.plugins</groupId>
                <artifactId>maven-dependency-plugin</artifactId>
                <version>${plugin.dependency}</version>
                <executions>
                    <execution>
                        <id>properties</id>
                        <goals>
                            <goal>properties</goal>
                        </goals>
                    </execution>
                </executions>
            </plugin>

            <!-- GPG Plugin -->
            <plugin>
                <groupId>org.apache.maven.plugins</groupId>
                <artifactId>maven-gpg-plugin</artifactId>
                <version>3.2.8</version>
                <executions>
                    <execution>
                        <goals>
                            <goal>sign</goal>
                        </goals>
                        <phase>verify</phase>
                    </execution>
                </executions>
            </plugin>

            <plugin>
                <groupId>org.cyclonedx</groupId>
                <artifactId>cyclonedx-maven-plugin</artifactId>
                <version>${plugin.cyclonedx}</version>
                <executions>
                    <execution>
                        <id>build-sbom-cyclonedx</id>
                        <phase>package</phase>
                        <goals>
                            <goal>makeAggregateBom</goal>
                        </goals>
                    </execution>
                </executions>
                <configuration>
                    <outputName>${project.artifactId}-${project.version}-bom</outputName>
                    <skipNotDeployed>false</skipNotDeployed>
                </configuration>
            </plugin>

            <!-- Central Publishing Plugin -->
            <plugin>
                <groupId>org.sonatype.central</groupId>
                <artifactId>central-publishing-maven-plugin</artifactId>
                <version>${plugin.central}</version>
                <extensions>true</extensions>
                <configuration>
                    <publishingServerId>central</publishingServerId>
                    <autoPublish>true</autoPublish>
                    <waitUntil>published</waitUntil>
                    <!-- Central Publishing can be much slower than old Nexus publishing process -->
                    <waitMaxTime>3600</waitMaxTime>
                </configuration>
            </plugin>

        </plugins>

        <pluginManagement>
            <plugins>
                <!-- Release Plugin -->
                <plugin>
                    <groupId>org.apache.maven.plugins</groupId>
                    <artifactId>maven-release-plugin</artifactId>
                    <version>${plugin.release}</version>
                </plugin>

                <!-- Code Coverage Plugins -->
                <plugin>
                    <groupId>org.jacoco</groupId>
                    <artifactId>jacoco-maven-plugin</artifactId>
                    <version>${plugin.jacoco}</version>
                    <executions>
                        <execution>
                            <id>prepare-agent</id>
                            <phase>process-test-classes</phase>
                            <goals>
                                <goal>prepare-agent</goal>
                            </goals>
                        </execution>
                        <execution>
                            <id>report</id>
                            <phase>package</phase>
                            <goals>
                                <goal>report</goal>
                            </goals>
                        </execution>
                        <execution>
                            <id>require-test-coverage</id>
                            <phase>package</phase>
                            <goals>
                                <goal>check</goal>
                            </goals>
                            <configuration>
                                <rules>
                                    <rule>
                                        <element>BUNDLE</element>
                                        <limits>
                                            <limit>
                                                <counter>CLASS</counter>
                                                <value>COVEREDRATIO</value>
                                                <minimum>${coverage.minimum}</minimum>
                                            </limit>
                                            <limit>
                                                <counter>INSTRUCTION</counter>
                                                <value>COVEREDRATIO</value>
                                                <minimum>${coverage.minimum}</minimum>
                                            </limit>
                                            <limit>
                                                <counter>METHOD</counter>
                                                <value>COVEREDRATIO</value>
                                                <minimum>${coverage.minimum}</minimum>
                                            </limit>
                                            <limit>
                                                <counter>BRANCH</counter>
                                                <value>COVEREDRATIO</value>
                                                <minimum>${coverage.minimum}</minimum>
                                            </limit>
                                            <limit>
                                                <counter>LINE</counter>
                                                <value>COVEREDRATIO</value>
                                                <minimum>${coverage.minimum}</minimum>
                                            </limit>
                                            <limit>
                                                <counter>COMPLEXITY</counter>
                                                <value>COVEREDRATIO</value>
                                                <minimum>${coverage.minimum}</minimum>
                                            </limit>
                                        </limits>
                                    </rule>
                                </rules>
                                <haltOnFailure>true</haltOnFailure>
                                <skip>${coverage.skip}</skip>
                            </configuration>
                        </execution>
                    </executions>
                </plugin>
                <plugin>
                    <groupId>org.apache.maven.plugins</groupId>
                    <artifactId>maven-dependency-plugin</artifactId>
                    <version>${plugin.dependency}</version>
                    <executions>
                        <execution>
                            <goals>
                                <goal>go-offline</goal>
                            </goals>
                            <configuration>
                                <!--
                                When going offline don't try to resolve internal project dependencies.  This is
                                primarily only a problem when the version gets bumped.  However, in a CI/CD environment
                                this is always needed.
                                -->
                                <excludeGroupIds>io.telicent.public</excludeGroupIds>
                            </configuration>
                        </execution>
                    </executions>
                </plugin>

                <!-- Version Plugin -->
                <plugin>
                    <groupId>org.codehaus.mojo</groupId>
                    <artifactId>versions-maven-plugin</artifactId>
                    <version>${plugin.versions}</version>
                    <configuration>
                        <ignoredVersions>.*[-\.]M.*,.*-alpha.*,.*-beta.*,.*-RC.*,.*rc.*</ignoredVersions>
                    </configuration>
                </plugin>
            </plugins>
        </pluginManagement>
    </build>
</project><|MERGE_RESOLUTION|>--- conflicted
+++ resolved
@@ -106,12 +106,8 @@
         <dependency.jersey3>3.1.11</dependency.jersey3>
         <dependency.jjwt>0.13.0</dependency.jjwt>
         <dependency.jetty12>12.1.5</dependency.jetty12>
-<<<<<<< HEAD
         <dependency.jmh>1.37</dependency.jmh>
-        <dependency.mockito>5.20.0</dependency.mockito>
-=======
         <dependency.mockito>5.21.0</dependency.mockito>
->>>>>>> ba75561b
         <dependency.servlet3>3.1.0</dependency.servlet3>
         <dependency.servlet5>5.0.0</dependency.servlet5>
         <dependency.slf4j>2.0.17</dependency.slf4j>
